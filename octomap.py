--- conflicted
+++ resolved
@@ -6,11 +6,8 @@
 import numpy as np
 import open3d
 import time
-<<<<<<< HEAD
 from octomap_utils import constructRay
-=======
-from .octomap_utils import constructRay
->>>>>>> 38c8977f
+
 # import octomap_utils
 
 # From: https://code.google.com/p/pynastran/source/browse/trunk/pyNastran/general/octree.py?r=949
@@ -406,11 +403,7 @@
 
         return pointsBranch, newCenter
 
-<<<<<<< HEAD
     # Insert DepthMap into the octomap
-=======
-    # anchor to insertFromDepthMap_noloop
->>>>>>> 38c8977f
     def insertFromDepthMap(self, depthMap, intrinsic, depthScale=1, image=None, rayCast=False, maxDepth=0):
         cx = intrinsic[0,2]
         cy = intrinsic[1,2]
